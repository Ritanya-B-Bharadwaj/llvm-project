--- conflicted
+++ resolved
@@ -885,15 +885,12 @@
     : Warning<"OpenACC directives will result in no runtime behavior; use "
               "-fclangir to enable runtime effect">,
       InGroup<SourceUsesOpenACC>;
-<<<<<<< HEAD
 
 def warn_drv_gcc_install_dir_libstdcxx : Warning<
     "future releases of the clang compiler will prefer GCC installations "
     "containing libstdc++ include directories; '%0' would be chosen over '%1'">,
     InGroup<DiagGroup<"gcc-install-dir-libstdcxx">>;
 }
-=======
-}
 
 def err_drv_malformed_sanitizer_whitelist : Error<
   "malformed sanitizer whitelist: '%0'"> {
@@ -901,4 +898,3 @@
   let Component = "Driver";
 }
 
->>>>>>> 8d866fd1
